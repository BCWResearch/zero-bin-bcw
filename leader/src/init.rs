<<<<<<< HEAD
use tracing_subscriber::{fmt::format::FmtSpan, prelude::*, util::SubscriberInitExt, EnvFilter};

#[allow(dead_code)]
pub fn tracing() {
=======
use tracing_subscriber::{prelude::*, util::SubscriberInitExt, EnvFilter};
pub(crate) fn tracing() {
>>>>>>> d913fad4
    tracing_subscriber::Registry::default()
        .with(
            tracing_subscriber::fmt::layer()
                .with_ansi(false)
                .compact()
                .with_filter(EnvFilter::from_default_env()),
        )
        .init();
}<|MERGE_RESOLUTION|>--- conflicted
+++ resolved
@@ -1,12 +1,5 @@
-<<<<<<< HEAD
-use tracing_subscriber::{fmt::format::FmtSpan, prelude::*, util::SubscriberInitExt, EnvFilter};
-
-#[allow(dead_code)]
-pub fn tracing() {
-=======
 use tracing_subscriber::{prelude::*, util::SubscriberInitExt, EnvFilter};
 pub(crate) fn tracing() {
->>>>>>> d913fad4
     tracing_subscriber::Registry::default()
         .with(
             tracing_subscriber::fmt::layer()
