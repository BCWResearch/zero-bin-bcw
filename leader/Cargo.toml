[package]
name = "leader"
version = "0.1.0"
edition.workspace = true
license.workspace = true
authors.workspace = true
repository.workspace = true
keywords.workspace = true
categories.workspace = true

[dependencies]
paladin-core = { workspace = true }
clap = { workspace = true }
tracing = { workspace = true }
tracing-subscriber = { workspace = true }
anyhow = { workspace = true }
serde = { workspace = true }
dotenvy = { workspace = true }
tokio = { workspace = true }
proof_gen = { workspace = true }
serde_json = { workspace = true }
serde_path_to_error = { workspace = true }
ethereum-types = { workspace = true }
axum = "0.7.4"
<<<<<<< HEAD
env_logger = { version = "0.11.3", optional = true}
=======
toml = "0.8.12"
>>>>>>> d913fad4

# Local dependencies
ops = { path = "../ops" }
prover = { path = "../prover" }
rpc = { path = "../rpc" }
common = { path = "../common" }

[features]
default = ["extra_log"]
test_only = ["ops/test_only", "prover/test_only"]
extra_log = ["dep:env_logger"]<|MERGE_RESOLUTION|>--- conflicted
+++ resolved
@@ -22,11 +22,7 @@
 serde_path_to_error = { workspace = true }
 ethereum-types = { workspace = true }
 axum = "0.7.4"
-<<<<<<< HEAD
-env_logger = { version = "0.11.3", optional = true}
-=======
 toml = "0.8.12"
->>>>>>> d913fad4
 
 # Local dependencies
 ops = { path = "../ops" }
@@ -35,6 +31,5 @@
 common = { path = "../common" }
 
 [features]
-default = ["extra_log"]
-test_only = ["ops/test_only", "prover/test_only"]
-extra_log = ["dep:env_logger"]+default = []
+test_only = ["ops/test_only", "prover/test_only"]