[workspace]
members = ["leader", "worker", "common", "ops", "verifier", "rpc", "prover"]
resolver = "2"

[workspace.dependencies]
paladin-core = "0.4.1"
anyhow = { version = "1.0.75", features = ["backtrace"] }
dotenvy = "0.15.7"
tracing = "0.1"
tracing-subscriber = { version = "0.3", features = ["env-filter"] }
clap = { version = "4.4.6", features = ["derive", "env"] }
tokio = { version = "1.33.0", features = ["full"] }
serde = "1.0.183"
<<<<<<< HEAD
proof_gen = { version = "0.1.0", git = "https://github.com/0xPolygonZero/zk_evm.git", branch = "brendans_undoubtedly_awesome_debugging_branch" }
trace_decoder = { version = "0.1.0", git = "https://github.com/0xPolygonZero/zk_evm.git", branch = "brendans_undoubtedly_awesome_debugging_branch" }
evm_arithmetization = { version = "0.1.0", git = "https://github.com/0xPolygonZero/zk_evm.git", branch = "brendans_undoubtedly_awesome_debugging_branch" }
plonky2 = "0.2.0"
=======
>>>>>>> 6f38c4b1
serde_path_to_error = "0.1.14"
serde_json = "1.0.107"
ethereum-types = "0.14.1"
thiserror = "1.0.50"
futures = "0.3.29"

# zk-evm dependencies
plonky2 = "0.2.0"
evm_arithmetization = "0.1.1"
trace_decoder = "0.1.1"
proof_gen = "0.1.1"

[workspace.package]
edition = "2021"
license = "MIT OR Apache-2.0"
repository = "https://github.com/0xPolygonZero/zero-bin"
authors = ["Polygon Zero <zbrown@polygon.technology>"]
keywords = ["cryptography", "SNARK", "PLONK", "FRI", "plonky2"]
categories = ["cryptography::cryptocurrencies"]

# [profile.release]
# opt-level = 3
# incremental = true
# lto = "fat"
# codegen-units = 1<|MERGE_RESOLUTION|>--- conflicted
+++ resolved
@@ -11,13 +11,6 @@
 clap = { version = "4.4.6", features = ["derive", "env"] }
 tokio = { version = "1.33.0", features = ["full"] }
 serde = "1.0.183"
-<<<<<<< HEAD
-proof_gen = { version = "0.1.0", git = "https://github.com/0xPolygonZero/zk_evm.git", branch = "brendans_undoubtedly_awesome_debugging_branch" }
-trace_decoder = { version = "0.1.0", git = "https://github.com/0xPolygonZero/zk_evm.git", branch = "brendans_undoubtedly_awesome_debugging_branch" }
-evm_arithmetization = { version = "0.1.0", git = "https://github.com/0xPolygonZero/zk_evm.git", branch = "brendans_undoubtedly_awesome_debugging_branch" }
-plonky2 = "0.2.0"
-=======
->>>>>>> 6f38c4b1
 serde_path_to_error = "0.1.14"
 serde_json = "1.0.107"
 ethereum-types = "0.14.1"
@@ -26,9 +19,9 @@
 
 # zk-evm dependencies
 plonky2 = "0.2.0"
-evm_arithmetization = "0.1.1"
-trace_decoder = "0.1.1"
-proof_gen = "0.1.1"
+evm_arithmetization = { path = "../zk_evm/evm_arithmetization" }
+trace_decoder = { path = "../zk_evm/trace_decoder" }
+proof_gen = { path = "../zk_evm/proof_gen" }
 
 [workspace.package]
 edition = "2021"
