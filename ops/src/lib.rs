use common::prover_state::p_state;
use paladin::{
    operation::{FatalError, FatalStrategy, Monoid, Operation, Result},
    registry, RemoteExecute,
};
use proof_gen::{
<<<<<<< HEAD
    proof_gen::{generate_agg_proof, generate_block_proof, generate_txn_proof},
=======
    proof_gen::{generate_agg_proof, generate_block_proof},
>>>>>>> 6f38c4b1
    proof_types::{AggregatableProof, GeneratedAggProof, GeneratedBlockProof},
};
use serde::{Deserialize, Serialize};
use trace_decoder::types::TxnProofGenIR;
<<<<<<< HEAD

fn p_state() -> &'static ProverState {
    P_STATE.get().expect("Prover state is not initialized")
}
=======
>>>>>>> 6f38c4b1

registry!();

#[derive(Deserialize, Serialize, RemoteExecute)]
pub struct TxProof;

#[cfg(not(feature = "test_only"))]
impl Operation for TxProof {
    type Input = TxnProofGenIR;
    type Output = proof_gen::proof_types::AggregatableProof;

    fn execute(&self, input: Self::Input) -> Result<Self::Output> {
<<<<<<< HEAD
        println!("Proving TXN {}...", input.txn_number_before);

        let result = generate_txn_proof(p_state(), input, None).map_err(FatalError::from)?;
=======
        let proof = common::prover_state::p_manager()
            .generate_txn_proof(input)
            .map_err(|err| FatalError::from_anyhow(err, FatalStrategy::Terminate))?;
>>>>>>> 6f38c4b1

        Ok(proof.into())
    }
}

#[cfg(feature = "test_only")]
impl Operation for TxProof {
    type Input = TxnProofGenIR;
    type Output = ();

    fn execute(&self, input: Self::Input) -> Result<Self::Output> {
        evm_arithmetization::prover::testing::simulate_execution::<proof_gen::types::Field>(input)
            .map_err(|err| FatalError::from_anyhow(err, FatalStrategy::Terminate))?;

        Ok(())
    }
}

#[derive(Deserialize, Serialize, RemoteExecute)]
pub struct AggProof;

impl Monoid for AggProof {
    type Elem = AggregatableProof;

    fn combine(&self, a: Self::Elem, b: Self::Elem) -> Result<Self::Elem> {
        let result = generate_agg_proof(p_state(), &a, &b).map_err(FatalError::from)?;

        Ok(result.into())
    }

    fn empty(&self) -> Self::Elem {
        // Expect that empty blocks are padded.
        unimplemented!("empty agg proof")
    }
}

#[derive(Deserialize, Serialize, RemoteExecute)]
pub struct BlockProof {
    pub prev: Option<GeneratedBlockProof>,
}

impl Operation for BlockProof {
    type Input = GeneratedAggProof;
    type Output = GeneratedBlockProof;

    fn execute(&self, input: Self::Input) -> Result<Self::Output> {
        Ok(
            generate_block_proof(p_state(), self.prev.as_ref(), &input)
                .map_err(FatalError::from)?,
        )
    }
}<|MERGE_RESOLUTION|>--- conflicted
+++ resolved
@@ -4,22 +4,11 @@
     registry, RemoteExecute,
 };
 use proof_gen::{
-<<<<<<< HEAD
-    proof_gen::{generate_agg_proof, generate_block_proof, generate_txn_proof},
-=======
     proof_gen::{generate_agg_proof, generate_block_proof},
->>>>>>> 6f38c4b1
     proof_types::{AggregatableProof, GeneratedAggProof, GeneratedBlockProof},
 };
 use serde::{Deserialize, Serialize};
 use trace_decoder::types::TxnProofGenIR;
-<<<<<<< HEAD
-
-fn p_state() -> &'static ProverState {
-    P_STATE.get().expect("Prover state is not initialized")
-}
-=======
->>>>>>> 6f38c4b1
 
 registry!();
 
@@ -32,15 +21,9 @@
     type Output = proof_gen::proof_types::AggregatableProof;
 
     fn execute(&self, input: Self::Input) -> Result<Self::Output> {
-<<<<<<< HEAD
-        println!("Proving TXN {}...", input.txn_number_before);
-
-        let result = generate_txn_proof(p_state(), input, None).map_err(FatalError::from)?;
-=======
         let proof = common::prover_state::p_manager()
             .generate_txn_proof(input)
             .map_err(|err| FatalError::from_anyhow(err, FatalStrategy::Terminate))?;
->>>>>>> 6f38c4b1
 
         Ok(proof.into())
     }
