--- conflicted
+++ resolved
@@ -6,14 +6,7 @@
     directive::{Directive, IndexedStream},
     runtime::Runtime,
 };
-<<<<<<< HEAD
-use proof_gen::{
-    proof_types::{AggregatableProof, GeneratedBlockProof},
-    types::PlonkyProofIntern,
-};
-=======
 use proof_gen::{proof_types::GeneratedBlockProof, types::PlonkyProofIntern};
->>>>>>> 6f38c4b1
 use serde::{Deserialize, Serialize};
 use trace_decoder::{
     processed_block_trace::ProcessingMeta,
